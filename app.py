import os
import logging
import sys
import time
import datetime
import html
import threading as th
import pickle
import locale
import dataclasses
import re
import concurrent.futures
import signal

# noinspection PyPackageRequirements
import i18n
import gradio as gr
import numpy as np
import openai
import sounddevice as sd
import soundfile as sf
# noinspection PyPackageRequirements
import iso639

import tools
import main_types as t
<<<<<<< HEAD
import llm_openai as llm
import emb_db
=======
import llm
>>>>>>> 91be0a2e
import main
import transcriber_plugin as pl


@dataclasses.dataclass
class UiConfiguration:
    language: str = "auto"
    show_input_status: bool = False
    show_statement_properties: bool = False
    openai_api_key: str = ""
    sleep_when_not_accessed: bool = False


_stop = False
_app_lock0 = th.Lock()
_app: main.Application | None = None
_conf: main.Configuration | None = None
_ui_conf: UiConfiguration | None = None
_last_called = 0.0
_live_checker_thread: th.Thread | None = None
_playback_audio_executor = concurrent.futures.ThreadPoolExecutor(max_workers=1)


def _keep_alive():
    global _last_called

    _last_called = time.time()
    if not _stop and not _app.is_opened():
        with _app_lock0:
            logging.info("opening application...")
            _app.open()
            logging.info("application opened")


def _live_checker():
    while True:
        time.sleep(5.0)
        if _ui_conf.sleep_when_not_accessed and _app.is_opened() and _last_called + 5.0 < time.time():
            with _app_lock0:
                logging.info("closing application...")
                _app.close()
                logging.info("application closed")


def _restart(conf: main.Configuration):
    global _app, _conf
    with _app_lock0:
        logging.info("restarting application...")
        if _app.is_opened():
            _app.close()
        _app = main.Application(conf, _ui_conf.language)
        _conf = _app.get_current_configuration()
        logging.info("application restarted")


def _reboot():
    global _app, _conf
    with _app_lock0:
        logging.info("rebooting...")
        if _app.is_opened():
            _app.close()
        os.execv(sys.executable, ["python3"] + sys.argv)


block_css = '''\
footer {
  visibility: hidden;
}
main.current {
  height: calc(100vh - 120px);
  display: flex;
  flex-direction: column;
  overflow-y: hidden;
}
main.history {
  height: calc(100vh - 227px);
  display: flex;
  flex-direction: column;
}
main.personList {
  /* height: calc(100vh - 376px); */
  display: flex;
  flex-direction: column;
}
.historyBlock {
  flex: 1;
  overflow: auto;
}
table.history tr td {
  border-bottom: 1px solid #808080 !important;
}
table.personList tr td {
  border-bottom: 1px solid #808080 !important;
}
table.sentences {
  width: 100%;
  margin-bottom: 0px !important;
}
table.sentences tr {
}
table.sentences tr td {
  border-bottom: 0px solid transparent !important;
  padding: 2px 0px !important;
}
table.sentences tr td.control {
  border-bottom: 0px solid transparent !important;
  padding: 2px 0px !important;
  text-align: right !important;
}
table.sentences tr td.sys_language_detected {
  background-color: var(--primary-500);
  padding: 2px 6px !important;
  border-top: 8px solid transparent !important;
  border-bottom: 8px solid transparent !important;
}
span.talker {
  color: #808080 !important;
  font-weight: bold;
}
span.talkerExtra {
  color: #808080 !important;
}
span.error {
  color: #FF4040 !important;
}
span.status {
  color: #808080 !important;
}
span.suppressed {
  color: #808080 !important;
}
span.processing {
  color: #A0A0A0 !important;
}
span.interpretation {
  color: var(--primary-200) !important;
}
span.playback_audio {
}
span.playback_audio:hover {
  background: rgba(255,255,255,.4);
}
span.playback_audio:active {
  background: rgba(255,255,255,.8);
}
img.playback_audio_base {
  width: 24px;
  height: 24px;
  outline: none;
  margin: 0px;
  padding: 0px;
  position: relative;
  display: inline-block;
  fill: #808080;
}
img.playback_audio {
}
img.playback_audio:hover {
  background: rgba(255,255,255,.4);
}
img.playback_audio:active {
  background: rgba(255,255,255,.8);
}
'''

text_table_header = '''\
<main class="current">
<section class="historyBlock">
<table class="history" width="100%%">
<tr>
<th width="60px">%(time)s</th>
<th width="calc(45%% - 60px)">%(summary)s</th>
<th width="55%%">%(conversation)s</th>
</tr>
'''

text_table_footer = '''\
</table>
</section>
</main>
'''

move_to_last_js = '''\
() => {
  const d = document.getElementById("lastRow");
  d.scrollIntoView(false);
}
'''

history_text_table_header = '''\
<main class="history">
<section class="historyBlock">
<table class="history" width="100%%">
<tr>
<th width="60px">%(time)s</th>
<th width="calc(45%% - 60px)">%(summary)s</th>
<th width="55%%">%(conversation)s</th>
</tr>
'''

history_text_table_footer = '''\
</table>
</section>
</main>
'''

person_list_table_header = '''\
<main class="personList">
<section class="historyBlock">
<table class="personList" width="100%%">
<tr>
<th width="20%%">%(person_id)s</th>
<th width="25%%">%(superseded_by)s</th>
<th width="20%%">%(name)s</th>
<th width="35%%">%(last_mapped_time)s</th>
</tr>
'''

person_list_table_footer = '''\
</table>
</section>
</main>
'''


def _can_be_merged(s0: t.Sentence, s1: t.Sentence):
    if s0.person_id == -1 or s0.person_id != s1.person_id:
        return False
    if s0.si_state is None and s1.si_state is None:
        return True
    if s0.si_state is None or s1.si_state is None:
        return False
    return True


def _merge_sentences(sentences: list[t.Sentence], merge_interval=10.0):
    ret: list[t.Sentence] = []
    for s in sentences:
        if len(ret) != 0:
            s0 = ret[-1]
            if s0.tm1 + merge_interval > s.tm0 and _can_be_merged(s0, s):
                s0.merge(s)
                continue
        ret.append(s.clone())
    return ret


def _merge_sentences_with_no_embeddings(sentences: list[t.Sentence], merge_interval=10.0):
    ret: list[t.Sentence] = []
    for s in sentences:
        if s.sentence_type == t.SentenceType.Sentence and len(ret) != 0:
            s0 = ret[-1]
            if s0.sentence_type == t.SentenceType.Sentence and s0.tm1 + merge_interval > s.tm0:
                s0.merge(s)
                continue
        ret.append(s.clone())
    return ret


_playback_audio_file_template = '''\
<img src="file/resources/playback_audio.png" class="playback_audio_base playback_audio"
  onclick='fetch("/api/playback_audio/", {
    method: "POST",
    headers: {"Content-Type": "application/json"},
    body: JSON.stringify({data: ["%(audio_file_names)s"]})
  });'>
'''

_playback_audio_file_template_for_span = '''\
<span class="playback_audio"
  onclick='fetch("/api/playback_audio/", {
    method: "POST",
    headers: {"Content-Type": "application/json"},
    body: JSON.stringify({data: ["%(audio_file_names)s"]})
  });'>
'''


def _playback_audio_task(files):
    logging.info("_playback_audio_task: %s" % files)
    audio_data_list = []
    for file in files.split(","):
        try:
            with sf.SoundFile(file, mode="r") as f:
                sampling_rate = f.samplerate
                audio_data_list.append(f.read(dtype="float32"))
        except Exception as ex:
            logging.info("Cannot open file - %s" % file, exc_info=ex)
            return

    if len(audio_data_list) == 0:
        return
    audio_data = np.concatenate(audio_data_list)

    app = _app
    app.suppress_audio_lock()
    try:
        time.sleep(0.5)
        sd.play(audio_data, samplerate=sampling_rate, blocking=True)
        time.sleep(0.5)
    except Exception as ex:
        logging.error("An error occurred while playing the audio file - %s" % files, exc_info=ex)
    finally:
        app.suppress_audio_unlock()


def _playback_audio(files):
    _playback_audio_executor.submit(_playback_audio_task, files)


def _get_valid_audio_files(s: t.Sentence) -> list[str] | None:
    if s.prop is None or s.prop.audio_file_name_list is None:
        return None
    ret = [name for name in s.prop.audio_file_name_list if os.path.isfile(name)]
    return ret if len(ret) != 0 else None


def _has_sentence_specific_properties(s: t.Sentence):
    return s.embedding is not None or _get_valid_audio_files(s) is not None


def _has_inline_playback(s: t.Sentence):
    return s.prop is not None and \
        s.prop.audio_file_name_list is not None and len(s.prop.audio_file_name_list) != 0 and \
        s.prop.audio_file_prop_list is not None and \
        len(s.prop.audio_file_name_list) == len(s.prop.audio_file_prop_list)


def _render_text(s: t.Sentence, length_limit: int | None = None) -> str:
    if not _has_inline_playback(s):
        return html.escape(s.text)

    if length_limit is None:
        length_limit = len(s.text)

    out = []
    audio_index = 0
    offset = 0
    while offset < length_limit and audio_index < len(s.prop.audio_file_prop_list):
        name = s.prop.audio_file_name_list[audio_index]
        prop = s.prop.audio_file_prop_list[audio_index]
        audio_index += 1

        if prop is None:
            continue
        if offset < prop.offset:
            out.append(html.escape(s.text[offset:prop.offset]))
            offset = prop.offset
            if offset >= length_limit:
                break

        is_valid = os.path.isfile(name)
        if is_valid:
            out.append(_playback_audio_file_template_for_span % {"audio_file_names": name})
        offset = prop.offset + prop.length
        out.append(html.escape(s.text[prop.offset:offset]))
        if is_valid:
            out.append("</span>")

    if offset < length_limit:
        out.append(html.escape(s.text[offset:length_limit]))

    return "".join(out)


def _get_language_name(code: str) -> str:
    key = "lang." + code
    name = i18n.t(key)
    if name != key:
        return name
    try:
        return iso639.Lang(code).name
    except Exception as ex:
        _ = ex
        return "?Unknown"


def _output_sentences(sentences: list[t.Sentence], show_properties=False):
    has_embedding = (len([None for s in sentences if s.embedding is not None]) != 0)
    out = []
    for s in (_merge_sentences(sentences) if has_embedding else _merge_sentences_with_no_embeddings(sentences)):
        if s.sentence_type == t.SentenceType.SentenceSeparator:
            continue

        s_audio_file = None
        if not _has_inline_playback(s):
            valid_files = _get_valid_audio_files(s)
            if valid_files is not None:
                s_audio_file = _playback_audio_file_template % {"audio_file_names": ",".join(valid_files)}

        s_td_class = ""
        if s.sentence_type == t.SentenceType.LanguageDetected:
            s_td_class = " class=\"sys_language_detected\""

        s_talker = ""
        if has_embedding:
            s_talker = "<span class=\"talker\">%s</span>" % (
                html.escape(s.person_name) if s.person_id != -1 else t.unknown_person_display_name)

        if s.si_state is None:
            s_rendered_text = _render_text(s)
        else:
            s_text = " ".join(s.si_state.processed_org)
            s_processing = " ".join([text for text in [s.si_state.processing] + s.si_state.waiting if text != ""])
            s_interpretation = s.si_state.processed_int
            s_rendered_text = "%s%s%s" % (
                _render_text(s, len(s_text)),
                " <span class=\"processing\">" + html.escape(s_processing) + "</span>"
                if s_processing != "" else "",
                "<br/><span class=\"interpretation\">" + html.escape(s_interpretation) + "</span>"
                if s_interpretation != "" else "")

        out.append(("<tr><td%s>" if s_audio_file is not None else "<tr><td%s colspan=\"2\">") % s_td_class)

        if s.sentence_type == t.SentenceType.LanguageDetected:
            out.append(i18n.t('app.text_language_detected') % {
                "old_language": _get_language_name(s.payload["old_language"]),
                "new_language": _get_language_name(s.payload["new_language"])})
        elif show_properties:
            s_tm = time.localtime(s.tm0)
            s_prop = _output_properties(s.prop) if s.prop is not None else ""
            out.append(
                "%s<span class=\"talkerExtra\">%02d:%02d.%02d%s</span><br/>%s" % (
                    s_talker + "  " if s_talker != "" else "", s_tm.tm_hour, s_tm.tm_min, s_tm.tm_sec, s_prop,
                    s_rendered_text))
        else:
            out.append("%s%s" % (s_talker + "<br/>" if s_talker != "" else "", s_rendered_text))

        out.append("</td>")
        if s_audio_file is not None:
            out.append("<td class=\"control\" width=\"32px\">%s</td>" % s_audio_file)
        out.append("</tr>")

    return "<table class=\"sentences\">" + "\n".join(out) + "</table>"


def _scaled_db(v):
    return (6.0 / np.log10(2.0)) * np.log10(max(v, sys.float_info.epsilon))


def _output_properties(prop: t.AdditionalProperties):
    return " Va:%.2f Vm:%.2f Lv:%.1fdB(%.1fdB)" % (
        prop.vad_ave_level, prop.vad_max_level, _scaled_db(prop.audio_level), _scaled_db(prop.segment_audio_level))


def _output_text(reader, include_anker=False):
    text = ""
    group_count = reader.group_count()
    for index in range(group_count):
        g = reader.ref_group(index)

        text += "<tr>" if not include_anker or index + 1 < group_count else "<tr id=\"lastRow\">"

        tm = time.localtime(g.sentences[0].tm0)
        text += "<td>%02d:%02d</td>" % (tm.tm_hour, tm.tm_min)

        if g.qualified is None:
            if g.state == t.SENTENCE_QUALIFY_ERROR:
                text += "<td><span class=\"error\">%s</span></td>" % i18n.t("app.text_error_in_qualifying")
                text += "<td>%s</td>" % _output_sentences(
                    g.sentences, show_properties=_ui_conf.show_statement_properties)
            else:
                text += "<td colspan=\"2\">%s</td>" % _output_sentences(
                    g.sentences, show_properties=_ui_conf.show_statement_properties)

        else:
            if g.state == t.SENTENCE_QUALIFY_ERROR:
                text += "<td><font color=\"red\">%s</font></td>" % i18n.t("app.text_error_in_qualifying")
            elif g.qualified is not None:
                action_items = ""
                if g.qualified.action_items is not None and len(g.qualified.action_items) != 0:
                    action_items += "<br/>\n<br/>\n"
                    for action_item in g.qualified.action_items:
                        action_items += "<strong>%s</strong> %s<br/>\n" % (
                            i18n.t("app.text_action_item"), html.escape(action_item))
                text += "<td>%s%s</td>" % (html.escape(g.qualified.summaries), action_items)
            else:
                text += "<td>...</td>"

            # "<td><small>%s</small></td>"
            text += "<td>%s</td>" % _output_sentences(
                g.qualified.corrected_sentences, show_properties=_ui_conf.show_statement_properties)

        text += "</tr>"

    return text


def _interval_update():
    if _app.log_file_may_changed():
        _restart(_load_configuration())
    _keep_alive()

    additional_rows = ""
    if _ui_conf.show_input_status:
        additional_rows = "<tr id=\"lastRow\"><td colspan=\"3\"><span class=\"status\">"
        m = _app.measure()
        additional_rows += "input: latency %.3fs, peak %.1fdB, RMS %.1fdB, %s%s<br/>" % (
            m.latency, m.peak_db, m.rms_db, "active" if m.woke else "sleep",
            ":VAD(max %.2f, ave %.2f)" % (m.vad_max, m.vad_ave) if m.woke else "")
        if _conf.enable_auto_detect_language:
            m = _app.ref_language_detection_state()
            additional_rows += "language: current \"%s\", guard_period %d, prob {%s}" % (
                m.current_language, m.guard_period, " ".join([
                    "\"%s\":%.2f" % (name, prob)
                    for name, prob in sorted(m.language_probs.items(), key=lambda e_: -e_[1])[:5]]))
        additional_rows += "</span></td></tr>"

    return text_table_header % {
        "time": i18n.t("app.text_table_header_time"),
        "summary": i18n.t("app.text_table_header_summary"),
        "conversation": i18n.t("app.text_table_header_conversation")
    } + _output_text(_app, include_anker=not _ui_conf.show_input_status) + additional_rows + text_table_footer


def _get_histories():
    return [
        datetime.datetime.strptime(
            "%04d %02d %02d" % (index // 10000, index // 100 % 100, index % 100),
            "%Y %m %d").strftime(i18n.t("app.date_format"))
        for index in _app.list_history()
    ]


def _update_history(selector):
    tm = datetime.datetime.strptime(selector, i18n.t("app.date_format"))
    date_index = tm.year * 10000 + tm.month * 100 + tm.day
    return history_text_table_header % {
        "time": i18n.t("app.text_table_header_time"),
        "summary": i18n.t("app.text_table_header_summary"),
        "conversation": i18n.t("app.text_table_header_conversation")
    } + _output_text(_app.open_history(date_index)) + history_text_table_footer


def _reload_history(f_history_selector):
    return gr.Dropdown.update(choices=_get_histories()), \
        _update_history(f_history_selector) if len(f_history_selector) != 0 else ""


def _get_person_display_name(p: emb_db.Person):
    return "%s (ID:%d)" % (p.name, p.person_id)


def _get_person(p: emb_db.Person | None):
    return _get_person_display_name(p) if p is not None else None


def _get_persons() -> list[str]:
    return [_get_person_display_name(p) for p in _app.get_persons()]


def _resolve_person(choice: str | None):
    if choice is None:
        return None
    r = re.search(r"\(ID:(\d+)\)$", choice)
    if r is None:
        return None
    person_id = int(r.group(1))
    for p in _app.get_persons():
        if p.person_id == person_id:
            return p
    return None


def _output_person_list():
    person_list = _app.get_persons()
    if len(person_list) == 0:
        return "<p>no data</p>"

    text = person_list_table_header % {
        "person_id": i18n.t("app.diarization_table_person_id"),
        "superseded_by": i18n.t("app.diarization_table_superseded_by"),
        "name": i18n.t("app.diarization_table_name"),
        "last_mapped_time": i18n.t("app.diarization_table_last_mapped_time")
    }

    person_list.sort(key=lambda p_: -p_.last_mapped_time)
    tm0 = time.localtime()
    for p in person_list:
        def _write_cell(content_, active_=True):
            nonlocal text
            active_ = (active_ and p.superseded_by == -1 and p.last_mapped_time >= 0.0)
            text += "<td>" if active_ else "<td><span class=\"suppressed\">"
            text += content_
            text += "</td>" if active_ else "</span></td>"

        _write_cell("%d" % p.person_id)
        _write_cell(
            "%d(%s)" % (p.superseded_by, html.escape(
                next(p_ for p_ in person_list if p_.person_id == p.superseded_by).name))
            if p.superseded_by != -1 else "")
        _write_cell(html.escape(p.name), not p.is_default)

        if p.last_mapped_time < 0.0:
            _write_cell(i18n.t("app.diarization_table_not_mapped"))
        else:
            tm = time.localtime(p.last_mapped_time)
            if tm0.tm_year == tm.tm_year and tm0.tm_yday == tm.tm_yday:
                _write_cell("%02d:%02d (%d minutes ago)" % (
                    tm.tm_hour, tm.tm_min, (tm0.tm_hour * 60 + tm0.tm_min) - (tm.tm_hour * 60 + tm.tm_min)))
            else:
                _write_cell("%s %02d:%02d" % (
                    datetime.datetime.fromtimestamp(p.last_mapped_time).strftime(i18n.t("app.date_format")),
                    tm.tm_hour, tm.tm_min))
        text += "</tr>\n"

    text += person_list_table_footer
    return text


def _pre_update_diarization():
    return gr.Button.update(interactive=False)


def _update_diarization(f_person_selector, f_update_diarization_with_reconstruct, f_update_diarization_with_plot):
    if f_update_diarization_with_reconstruct:
        _app.reconstruct_db(force_reconstruct=True)
    ret_f_person_selector = gr.Dropdown.update(
        choices=_get_persons(),
        value=_get_person(_resolve_person(f_person_selector)))
    ret_f_person_plot = gr.Plot.update(value=_app.plot_db(_conf.embedding_type), visible=True) \
        if f_update_diarization_with_plot and _conf.embedding_type is not None else gr.Plot.update(visible=False)
    return ret_f_person_selector, _output_person_list(), ret_f_person_plot, gr.Button.update(interactive=True)


def _select_person(f_person_selector):
    p = _resolve_person(f_person_selector)
    return p.name if p is not None else ""


def _rename_person_name(f_person_selector, f_person_new_name):
    if len(f_person_new_name) != 0:
        p = _resolve_person(f_person_selector)
        if p is not None:
            logging.info("rename ID:%d \"%s\" -> \"%s\"", p.person_id, p.name, f_person_new_name)
            _app.rename(p.person_id, f_person_new_name)
    return gr.Dropdown.update(
        choices=_get_persons(),
        value=_get_person(_resolve_person(f_person_selector))), _output_person_list()


def _erase_person(f_person_selector):
    p = _resolve_person(f_person_selector)
    if p is not None:
        logging.info("erase ID:%d \"%s\"", p.person_id, p.name)
        _app.erase(p.person_id)
    return gr.Dropdown.update(choices=_get_persons(), value=None), _output_person_list()


def _encode_embedding_type(embedding_type: str | None) -> str:
    return embedding_type if embedding_type == "speechbrain" or embedding_type == "pyannote" \
        else i18n.t('app.conf_embedding_type_none')


def _get_embedding_types() -> list[str]:
    return [_encode_embedding_type(None), "speechbrain", "pyannote"]


def _resolve_embedding_type(name: str | None):
    return name if name == "speechbrain" or name == "pyannote" else None


def _find_plugins():
    return [plugin_name for dir_name, plugin_name in _app.find_installed_plugins()]


def _pre_apply_configuration():
    return gr.Button.update(interactive=False)


def _apply_configuration(
        f_conf_sleep_when_not_accessed, f_conf_enable_plugins, f_conf_input_language,
        f_conf_enable_auto_detect_language, f_conf_enable_simultaneous_interpretation, f_conf_output_language,
        f_conf_ui_language, f_conf_ui_show_input_status, f_conf_ui_show_statement_properties,
        f_conf_input_devices, f_conf_device,
        f_conf_vad_threshold, f_conf_vad_pre_hold, f_conf_vad_post_hold, f_conf_vad_post_apply,
        f_conf_vad_soft_limit_length, f_conf_vad_hard_limit_length,
        f_conf_vad_wakeup_peak_threshold_db, f_conf_vad_wakeup_release,
        f_conf_embedding_type, f_conf_transcribe_min_duration, f_conf_transcribe_min_segment_duration,
        f_conf_keep_audio_file, f_conf_keep_audio_file_for,
        f_conf_reduce_embeddings_threshold_size, f_conf_update_person_core_embeddings_interval,
        f_conf_openai_api_key,
        f_conf_qualify_soft_limit, f_conf_qualify_hard_limit, f_conf_qualify_silent_interval,
        f_conf_qualify_merge_interval, f_conf_qualify_merge_threshold,
        f_conf_lm_handler,
        f_conf_qualify_llm_model_name_step1, f_conf_qualify_llm_model_name_step2,
        f_conf_lm_llama_cpp_model,
        *f_conf_args):

    global _ui_conf
    f_conf_args = list(f_conf_args)

    ui_conf: UiConfiguration = dataclasses.replace(_ui_conf)
    ui_conf.language = f_conf_ui_language
    ui_conf.show_input_status = f_conf_ui_show_input_status
    ui_conf.show_statement_properties = f_conf_ui_show_statement_properties
    ui_conf.openai_api_key = f_conf_openai_api_key
    ui_conf.sleep_when_not_accessed = f_conf_sleep_when_not_accessed

    conf = main.Configuration()
    conf.input_devices = f_conf_input_devices if len(f_conf_input_devices) != 0 else None
    conf.device = f_conf_device
    conf.language = f_conf_input_language
    conf.enable_auto_detect_language = f_conf_enable_auto_detect_language
    conf.enable_simultaneous_interpretation = f_conf_enable_simultaneous_interpretation

    conf.vad_threshold = f_conf_vad_threshold
    conf.vad_pre_hold = f_conf_vad_pre_hold
    conf.vad_post_hold = f_conf_vad_post_hold
    conf.vad_post_apply = f_conf_vad_post_apply
    conf.vad_soft_limit_length = f_conf_vad_soft_limit_length
    conf.vad_hard_limit_length = f_conf_vad_hard_limit_length
    conf.vad_wakeup_peak_threshold_db = f_conf_vad_wakeup_peak_threshold_db
    conf.vad_wakeup_release = f_conf_vad_wakeup_release

    conf.embedding_type = _resolve_embedding_type(f_conf_embedding_type)
    conf.transcribe_min_duration = f_conf_transcribe_min_duration
    conf.transcribe_min_segment_duration = f_conf_transcribe_min_segment_duration
    conf.keep_audio_file_for = f_conf_keep_audio_file_for * (3600 * 24) if f_conf_keep_audio_file else -1.0

    for i, emb_c in enumerate([conf.emb_sb, conf.emb_pn]):
        emb_c.threshold = f_conf_args.pop(0)
        emb_c.dbscan_eps = f_conf_args.pop(0)
        emb_c.dbscan_min_samples = f_conf_args.pop(0)
        emb_c.min_matched_embeddings_to_inherit_cluster = f_conf_args.pop(0)
        emb_c.min_matched_embeddings_to_match_person = f_conf_args.pop(0)
        emb_c.preferred_cluster_size = f_conf_args.pop(0)
        emb_c.preferred_cluster_size_scale = f_conf_args.pop(0)
        emb_c.distance_threshold_for_cluster = f_conf_args.pop(0)
        emb_c.preferred_person_size = f_conf_args.pop(0)
        emb_c.distance_threshold_for_person = f_conf_args.pop(0)

    conf.reduce_embeddings_threshold_size = int(f_conf_reduce_embeddings_threshold_size)
    conf.update_person_core_embeddings_interval = f_conf_update_person_core_embeddings_interval * 3600 \
        if f_conf_update_person_core_embeddings_interval > 0 else -1

    conf.qualify_soft_limit = f_conf_qualify_soft_limit
    conf.qualify_hard_limit = f_conf_qualify_hard_limit
    conf.qualify_silent_interval = f_conf_qualify_silent_interval
    conf.qualify_merge_interval = f_conf_qualify_merge_interval
    conf.qualify_merge_threshold = f_conf_qualify_merge_threshold

    conf.lm_options = llm.LmOptions(
        input_language=f_conf_input_language, output_language=f_conf_output_language,
        handler=f_conf_lm_handler,
        options={
            llm.handler_openai: llm.OpenAiOptions(
                model_for_step1=f_conf_qualify_llm_model_name_step1,
                model_for_step2=f_conf_qualify_llm_model_name_step2),
            llm.handler_llama_cpp: llm.LlamaCppOptions(model=f_conf_lm_llama_cpp_model)
        })

    conf.disabled_plugins = [plugin for plugin in _find_plugins() if plugin not in f_conf_enable_plugins]

    assert len(f_conf_args) == 0

    reboot_required = (
        _ui_conf.language != ui_conf.language or
        _ui_conf.openai_api_key != ui_conf.openai_api_key or
        _conf.disabled_plugins != conf.disabled_plugins
    )

    _ui_conf = ui_conf
    _restart(conf)
    with tools.SafeWrite(os.path.join(main.data_dir_name, "config.pickle"), "wb") as f:
        pickle.dump({"conf": conf}, f.stream)
    with tools.SafeWrite(os.path.join(main.data_dir_name, "ui_config.pickle"), "wb") as f:
        pickle.dump({"conf": ui_conf}, f.stream)

    return gr.Button.update(
        interactive=not reboot_required,
        value=i18n.t('app.conf_apply_reload') if reboot_required else i18n.t('app.conf_apply')
    ), reboot_required


def _post_apply_configuration(f_reboot_flag):
    if f_reboot_flag:
        logging.info("Reboot requested due to configuration changes")
        _reboot()


def _load_configuration():
    conf = main.Configuration()
    conf_file_path = os.path.join(main.data_dir_name, "config.pickle")
    if os.path.isfile(conf_file_path):
        with open(conf_file_path, "rb") as f:
            d = pickle.load(f)
            conf = d["conf"]
    return conf


def _load_ui_configuration():
    conf = UiConfiguration()
    conf_file_path = os.path.join(main.data_dir_name, "ui_config.pickle")
    if os.path.isfile(conf_file_path):
        with open(conf_file_path, "rb") as f:
            d = pickle.load(f)
            conf = d["conf"]
    return conf


def app_main(args=None):
    global _app, _conf, _live_checker_thread
    _ = args

    os.makedirs(main.data_dir_name, exist_ok=True)
    tools.recover_files(main.data_dir_name)

    _app = main.Application(_load_configuration(), _ui_conf.language)
    _conf = _app.get_current_configuration()

    _live_checker_thread = th.Thread(target=_live_checker)
    _live_checker_thread.start()
    if not _ui_conf.sleep_when_not_accessed:
        _keep_alive()

    with gr.Blocks(title=i18n.t("app.application_name"), css=block_css) as demo:
        f_reboot_flag = gr.Checkbox(visible=False, value=False)

        f_api_playback_audio = gr.Button(visible=False)
        f_api_playback_audio_files = gr.Textbox(visible=False)
        f_api_playback_audio.click(_playback_audio, [f_api_playback_audio_files], None, api_name="playback_audio")

        with gr.Tab(i18n.t("app.tab_current")):
            f_text = gr.HTML()

        with gr.Tab(i18n.t("app.tab_history")):
            with gr.Row():
                with gr.Column(scale=5):
                    f_history_selector = gr.Dropdown(
                        label=i18n.t("app.history_date"), allow_custom_value=False, choices=_get_histories())
                with gr.Column(scale=1):
                    f_history_reload = gr.Button(value=i18n.t("app.history_reload"))
            f_history_text = gr.HTML()

        with gr.Tab(i18n.t("app.tab_diarization")):
            f_update_diarization = gr.Button(value=i18n.t("app.diarization_update"))
            f_update_diarization_with_reconstruct = gr.Checkbox(
                label=i18n.t('app.diarization_update_with_reconstruct'), value=False)
            f_update_diarization_with_plot = gr.Checkbox(
                label=i18n.t('app.diarization_update_with_plot'), value=False)
            f_person_plot = gr.Plot(visible=False)
            with gr.Row():
                with gr.Column(scale=5):
                    with gr.Group():
                        f_person_selector = gr.Dropdown(
                            label=i18n.t("app.diarization_person_selector"), allow_custom_value=False,
                            choices=_get_persons())
                        f_person_new_name = gr.Textbox(label=i18n.t("app.diarization_new_name"))
                with gr.Column(scale=1):
                    f_person_rename = gr.Button(value=i18n.t("app.diarization_person_rename"), variant="primary")
                    f_person_erase = gr.Button(value=i18n.t("app.diarization_person_erase"))
            f_person_list = gr.HTML(value=_output_person_list())

        plugins = _app.ref_plugins()
        plugins_have_tab = {name: p for name, p in plugins.items() if p.injection_point() & pl.FLAG_ADD_TAB}
        for name in sorted(plugins_have_tab.keys()):
            p = plugins_have_tab[name]
            with gr.Tab(p.tab_name()):
                p.build_tab()

        with gr.Tab(i18n.t('app.tab_configuration')):
            f_conf_args = []
            gr.Markdown(i18n.t('app.conf_apply_desc'))
            f_conf_apply = gr.Button(value=i18n.t('app.conf_apply'), variant="primary")
            with gr.Group():
                f_conf_sleep_when_not_accessed = gr.Checkbox(
                    label=i18n.t('app.conf_sleep_when_not_accessed'),
                    value=_ui_conf.sleep_when_not_accessed)
                f_conf_enable_plugins = gr.CheckboxGroup(
                    visible=(len(_find_plugins()) != 0),
                    label=i18n.t('app.conf_enable_plugins'),
                    choices=_find_plugins(),
                    value=[plugin for plugin in _find_plugins() if plugin not in _conf.disabled_plugins])
            with gr.Group():
                f_conf_input_language = gr.Dropdown(
                    label=i18n.t('app.conf_input_language'),
                    multiselect=False, allow_custom_value=False,
                    choices=["en", "ja"], value=_conf.language)
                f_conf_enable_auto_detect_language = gr.Checkbox(
                    label=i18n.t('app.conf_enable_auto_detect_language'),
                    value=_conf.enable_auto_detect_language)
                f_conf_enable_simultaneous_interpretation = gr.Checkbox(
                    label=i18n.t('app.conf_enable_simultaneous_interpretation'),
                    value=_conf.enable_simultaneous_interpretation)
                f_conf_output_language = gr.Dropdown(
                    label=i18n.t('app.conf_output_language'),
                    multiselect=False, allow_custom_value=False,
                    choices=["en", "ja"], value=_conf.lm_options.output_language)
            with gr.Group():
                f_conf_ui_language = gr.Dropdown(
                    label=i18n.t('app.conf_ui_language'),
                    multiselect=False, allow_custom_value=False,
                    choices=["auto", "en", "ja"], value=_ui_conf.language)
            with gr.Group():
                devices_by_name = {d["name"]: d for d in main.AudioInput.query_valid_input_devices()}
                f_conf_input_devices = gr.CheckboxGroup(
                    label=i18n.t('app.conf_input_devices'),
                    choices=list(devices_by_name.keys()),
                    value=None if _conf.input_devices is None else
                    [d for d in _conf.input_devices if d in devices_by_name.keys()])
                f_conf_ui_show_input_status = gr.Checkbox(
                    label=i18n.t('app.conf_ui_show_input_status'),
                    value=_ui_conf.show_input_status)
                f_conf_ui_show_statement_properties = gr.Checkbox(
                    label=i18n.t('app.conf_ui_show_statement_properties'),
                    value=_ui_conf.show_statement_properties)
                f_conf_device = gr.Dropdown(
                    label=i18n.t('app.conf_device'),
                    multiselect=False, allow_custom_value=True,
                    choices=["cpu", "gpu"], value=_conf.device)
            with gr.Group():
                f_conf_keep_audio_file = gr.Checkbox(
                    label=i18n.t('app.conf_keep_audio_file'),
                    value=(_conf.keep_audio_file_for >= 0.0))
                f_conf_keep_audio_file_for = gr.Slider(
                    label=i18n.t('app.conf_keep_audio_file_for'),
                    minimum=1.0, maximum=14.0, step=1.0,
                    value=float(int(_conf.keep_audio_file_for / (3600 * 24)))
                    if _conf.keep_audio_file_for >= 0.0 else 1.0)
                with gr.Accordion(i18n.t('app.conf_vad_group'), open=False):
                    f_conf_vad_threshold = gr.Slider(
                        label=i18n.t('app.conf_vad_threshold'),
                        minimum=0.1, maximum=0.9, value=_conf.vad_threshold, step=0.01)
                    f_conf_vad_pre_hold = gr.Slider(
                        label=i18n.t('app.conf_vad_pre_hold'),
                        minimum=0.0, maximum=1.0, value=_conf.vad_pre_hold, step=0.01)
                    f_conf_vad_post_hold = gr.Slider(
                        label=i18n.t('app.conf_vad_post_hold'),
                        minimum=0.0, maximum=2.0, value=_conf.vad_post_hold, step=0.01)
                    f_conf_vad_post_apply = gr.Slider(
                        label=i18n.t('app.conf_vad_post_apply'),
                        minimum=0.0, maximum=2.0, value=_conf.vad_post_apply, step=0.01)
                    f_conf_vad_soft_limit_length = gr.Slider(
                        label=i18n.t('app.conf_vad_soft_limit_length'),
                        minimum=10.0, maximum=120.0, value=_conf.vad_soft_limit_length, step=1.0)
                    f_conf_vad_hard_limit_length = gr.Slider(
                        label=i18n.t('app.conf_vad_hard_limit_length'),
                        minimum=10.0, maximum=120.0, value=_conf.vad_soft_limit_length, step=1.0)
                    f_conf_vad_wakeup_peak_threshold_db = gr.Slider(
                        label=i18n.t('app.conf_vad_wakeup_peak_threshold_db'),
                        minimum=-80.0, maximum=0.0, value=_conf.vad_wakeup_peak_threshold_db, step=1.0)
                    f_conf_vad_wakeup_release = gr.Slider(
                        label=i18n.t('app.conf_vad_wakeup_release'),
                        minimum=0.0, maximum=20.0, value=_conf.vad_wakeup_release, step=0.1)
            with gr.Group():
                f_conf_embedding_type = gr.Dropdown(
                    label=i18n.t('app.conf_embedding_type'),
                    multiselect=False, allow_custom_value=False,
                    choices=_get_embedding_types(), value=_encode_embedding_type(_conf.embedding_type))
                with gr.Accordion(i18n.t('app.conf_emb_group'), open=False):
                    f_conf_transcribe_min_duration = gr.Slider(
                        label=i18n.t('app.conf_transcribe_min_duration'),
                        minimum=0.1, maximum=5.0, value=_conf.transcribe_min_duration, step=0.1)
                    f_conf_transcribe_min_segment_duration = gr.Slider(
                        label=i18n.t('app.conf_transcribe_min_segment_duration'),
                        minimum=0.1, maximum=5.0, value=_conf.transcribe_min_segment_duration, step=0.1)
                    for label, emb_c in [('app.conf_emb_sb_group', _conf.emb_sb),
                                         ('app.conf_emb_pn_group', _conf.emb_pn)]:
                        with gr.Accordion(i18n.t(label), open=False):
                            f_conf_args += [
                                gr.Slider(
                                    label=i18n.t('app.conf_emb_threshold'),
                                    minimum=0.1, maximum=0.9, value=emb_c.threshold, step=0.01),
                                gr.Slider(
                                    label=i18n.t('app.conf_emb_dbscan_eps'),
                                    minimum=0.1, maximum=0.9, value=emb_c.dbscan_eps, step=0.01),
                                gr.Slider(
                                    label=i18n.t('app.conf_emb_dbscan_min_samples'),
                                    minimum=2.0, maximum=10.0, value=emb_c.dbscan_min_samples, step=1.0),
                                gr.Slider(
                                    label=i18n.t('app.conf_emb_min_matched_embeddings_to_inherit_cluster'),
                                    minimum=2.0, maximum=10.0,
                                    value=emb_c.min_matched_embeddings_to_inherit_cluster, step=1.0),
                                gr.Slider(
                                    label=i18n.t('app.conf_emb_min_matched_embeddings_to_match_person'),
                                    minimum=2.0, maximum=10.0,
                                    value=emb_c.min_matched_embeddings_to_match_person, step=1.0),
                                gr.Slider(
                                    label=i18n.t('app.conf_emb_preferred_cluster_size'),
                                    minimum=10.0, maximum=500.0, value=emb_c.preferred_cluster_size, step=10.0),
                                gr.Slider(
                                    label=i18n.t('app.conf_emb_preferred_cluster_size_scale'),
                                    minimum=0.0, maximum=0.9, value=emb_c.preferred_cluster_size_scale, step=0.01),
                                gr.Slider(
                                    label=i18n.t('app.conf_emb_distance_threshold_for_cluster'),
                                    minimum=0.01, maximum=0.9, value=emb_c.distance_threshold_for_cluster, step=0.01),
                                gr.Slider(
                                    label=i18n.t('app.conf_emb_preferred_person_size'),
                                    minimum=10.0, maximum=500.0, value=emb_c.preferred_person_size, step=10.0),
                                gr.Slider(
                                    label=i18n.t('app.conf_emb_distance_threshold_for_person'),
                                    minimum=0.01, maximum=0.9, value=emb_c.distance_threshold_for_person, step=0.01),
                            ]
                    f_conf_reduce_embeddings_threshold_size = gr.Slider(
                        label=i18n.t('app.conf_reduce_embeddings_threshold_size'),
                        minimum=0.0, maximum=30000.0, value=_conf.reduce_embeddings_threshold_size, step=1000.0)
                    f_conf_update_person_core_embeddings_interval = gr.Slider(
                        label=i18n.t('app.conf_update_person_core_embeddings_interval'),
                        minimum=0.0, maximum=240.0, step=1.0,
                        value=_conf.update_person_core_embeddings_interval // 3600
                        if _conf.update_person_core_embeddings_interval > 0 else 0)
            with gr.Group():
                f_conf_openai_api_key = gr.Textbox(
                    label=i18n.t("app.conf_openai_api_key"), type="password", value=_ui_conf.openai_api_key)
                with gr.Accordion(i18n.t('app.conf_qualify_group'), open=False):
                    f_conf_qualify_soft_limit = gr.Slider(
                        label=i18n.t('app.conf_qualify_soft_limit'),
                        minimum=30.0, maximum=600.0, value=_conf.qualify_soft_limit, step=10.0)
                    f_conf_qualify_hard_limit = gr.Slider(
                        label=i18n.t('app.conf_qualify_hard_limit'),
                        minimum=30.0, maximum=600.0, value=_conf.qualify_hard_limit, step=10.0)
                    f_conf_qualify_silent_interval = gr.Slider(
                        label=i18n.t('app.conf_qualify_silent_interval'),
                        minimum=1.0, maximum=60.0, value=_conf.qualify_silent_interval, step=1.0)
                    f_conf_qualify_merge_interval = gr.Slider(
                        label=i18n.t('app.conf_qualify_merge_interval'),
                        minimum=1.0, maximum=60.0, value=_conf.qualify_merge_interval, step=1.0)
                    f_conf_qualify_merge_threshold = gr.Slider(
                        label=i18n.t('app.conf_qualify_merge_threshold'),
                        minimum=0.1, maximum=0.9, value=_conf.qualify_merge_threshold, step=0.01)

                with gr.Accordion(i18n.t('app.conf_lm_group'), open=False):
                    f_conf_lm_handler = gr.Dropdown(
                        label=i18n.t('app.conf_lm_handler'),
                        multiselect=False, allow_custom_value=False,
                        choices=llm.handlers, value=_conf.lm_options.handler)

                    lm_options_openai = _conf.lm_options.options[llm.handler_openai]
                    f_conf_qualify_llm_model_name_step1 = gr.Dropdown(
                        label=i18n.t('app.conf_qualify_llm_model_name_step1'),
                        multiselect=False, allow_custom_value=False,
                        choices=llm.OpenAiOptions.get_models(),
                        value=lm_options_openai.model_for_step1)
                    f_conf_qualify_llm_model_name_step2 = gr.Dropdown(
                        label=i18n.t('app.conf_qualify_llm_model_name_step2'),
                        multiselect=False, allow_custom_value=False,
                        choices=llm.OpenAiOptions.get_models(),
                        value=lm_options_openai.model_for_step2)

                    f_conf_lm_llama_cpp_model = gr.Dropdown(
                        label=i18n.t('app.conf_lm_llama_cpp_model'),
                        multiselect=False, allow_custom_value=False,
                        choices=llm.LlamaCppOptions.get_models(),
                        value=_conf.lm_options.options[llm.handler_llama_cpp].model)

        f_text.change(None, None, None, _js=move_to_last_js)
        f_history_selector.select(_update_history, [f_history_selector], [f_history_text])
        f_history_reload.click(_reload_history, [f_history_selector], [f_history_selector, f_history_text])
        f_update_diarization.click(_pre_update_diarization, None, [f_update_diarization]).then(
            _update_diarization,
            [f_person_selector, f_update_diarization_with_reconstruct, f_update_diarization_with_plot],
            [f_person_selector, f_person_list, f_person_plot, f_update_diarization])
        f_person_selector.select(_select_person, [f_person_selector], [f_person_new_name])
        f_person_rename.click(
            _rename_person_name, [f_person_selector, f_person_new_name], [f_person_selector, f_person_list])
        f_person_erase.click(
            _erase_person, [f_person_selector], [f_person_selector, f_person_list])
        f_conf_apply.click(_pre_apply_configuration, None, [f_conf_apply]).then(_apply_configuration, [
            f_conf_sleep_when_not_accessed, f_conf_enable_plugins, f_conf_input_language,
            f_conf_enable_auto_detect_language, f_conf_enable_simultaneous_interpretation, f_conf_output_language,
            f_conf_ui_language, f_conf_ui_show_input_status, f_conf_ui_show_statement_properties,
            f_conf_input_devices, f_conf_device,
            f_conf_vad_threshold, f_conf_vad_pre_hold, f_conf_vad_post_hold, f_conf_vad_post_apply,
            f_conf_vad_soft_limit_length, f_conf_vad_hard_limit_length,
            f_conf_vad_wakeup_peak_threshold_db, f_conf_vad_wakeup_release,
            f_conf_embedding_type, f_conf_transcribe_min_duration, f_conf_transcribe_min_segment_duration,
            f_conf_keep_audio_file, f_conf_keep_audio_file_for,
            f_conf_reduce_embeddings_threshold_size, f_conf_update_person_core_embeddings_interval,
            f_conf_openai_api_key,
            f_conf_qualify_soft_limit, f_conf_qualify_hard_limit, f_conf_qualify_silent_interval,
            f_conf_qualify_merge_interval, f_conf_qualify_merge_threshold,
            f_conf_lm_handler,
            f_conf_qualify_llm_model_name_step1, f_conf_qualify_llm_model_name_step2,
            f_conf_lm_llama_cpp_model,
            *f_conf_args], [f_conf_apply, f_reboot_flag]).then(
            _post_apply_configuration, [f_reboot_flag], None,
            _js="(reboot) => reboot ? window.setTimeout(function() { window.location.reload() }, 5000) : 0")

        demo.load(_interval_update, None, [f_text], every=1)

    demo.queue().launch(server_name="0.0.0.0")  # TODO network opts


def _log_filter(record):
    if record.name == "httpx":
        return False
    if record.name == "faster_whisper" and record.msg.startswith("Processing audio with duration"):
        return False
    return True


def _sigint_handler(signum, frame):
    global _stop, _app
    _ = signum
    _ = frame
    try:
        logging.info("SIGINT received, closing application...")
        _stop = True
        if _app is not None and _app.is_opened():
            _app.close()
        logging.info("application closed")
    except Exception as ex:
        _ = ex
    signal.raise_signal(signal.SIGTERM)


if __name__ == '__main__':
    signal.signal(signal.SIGINT, _sigint_handler)

    _ui_conf = _load_ui_configuration()

    logging.basicConfig(
        format='%(asctime)s: %(name)s:%(funcName)s:%(lineno)d %(levelname)s: %(message)s', level=logging.INFO)
    logging.getLogger().handlers[0].addFilter(lambda record: _log_filter(record))

    language_code = _ui_conf.language
    if language_code == "auto":
        lc = locale.getlocale()
        language_code = lc[0][0:2] if lc is not None and lc[0] is not None and len(lc[0]) >= 2 else 'en'
    logging.info("language_code = %s" % language_code)

    i18n.load_path.append('./i18n')
    i18n.set('locale', language_code)
    i18n.set('fallback', 'en')

    if len(_ui_conf.openai_api_key) != 0:
        openai.api_key = _ui_conf.openai_api_key

    app_main()<|MERGE_RESOLUTION|>--- conflicted
+++ resolved
@@ -24,12 +24,8 @@
 
 import tools
 import main_types as t
-<<<<<<< HEAD
-import llm_openai as llm
+import llm
 import emb_db
-=======
-import llm
->>>>>>> 91be0a2e
 import main
 import transcriber_plugin as pl
 
